from __future__ import print_function
from __future__ import unicode_literals
from py._path.local import LocalPath as Path
import pytest

from testing import (
    TOP,
    requirements,
    run,
    uncolor,
    venv_update,
    venv_update_symlink_pwd,
)

from sys import version_info
PY33 = (version_info >= (3, 3))


def test_trivial(tmpdir):
    tmpdir.chdir()
    requirements('')
    venv_update()


def enable_coverage(tmpdir):
    venv = tmpdir.join('virtualenv_run')
    if not venv.isdir():
        run('virtualenv', venv.strpath)
    run(
        venv.join('bin/python').strpath,
        '-m', 'pip.__main__',
        'install',
        '-r', TOP.join('requirements.d/coverage.txt').strpath,
    )


def install_twice(tmpdir, between):
    """install twice, and the second one should be faster, due to whl caching"""
    tmpdir.chdir()

    # Arbitrary packages that takes a bit of time to install:
    # Should I make a fixture c-extention to remove these dependencies?
    # NOTE: Avoid projects that use 2to3 (urwid). It makes the runtime vary too widely.
    requirements('''\
simplejson==3.6.5
pyyaml==3.11
pylint==1.4.0
pytest==2.6.4
unittest2==0.8.0
chroniker
''')

    from time import time
    enable_coverage(tmpdir)
    assert pip_freeze() == '\n'.join((
        'cov-core==1.15.0',
        'coverage==4.0a1',
        ''
    ))

    start = time()
    venv_update()
    time1 = time() - start
    assert pip_freeze() == '\n'.join((
        'PyYAML==3.11',
        'argparse==1.2.1',
        'astroid==1.3.2',
        'chroniker==0.0.0',
        'logilab-common==0.63.2',
        'py==1.4.26',
        'pylint==1.4.0',
        'pytest==2.6.4',
        'simplejson==3.6.5',
        'six==1.8.0',
        'unittest2==0.8.0',
        'wheel==0.24.0',
        ''
    ))

    between()

    enable_coverage(tmpdir)
    # there may be more or less packages depending on what exactly happened between
    assert 'cov-core==1.15.0\ncoverage==4.0a1\n' in pip_freeze()

    start = time()
    # second install should also need no network access
    # these are arbitrary invalid IP's
    venv_update(
        http_proxy='http://300.10.20.30:40',
        https_proxy='http://400.11.22.33:44',
        ftp_proxy='http://500.4.3.2:1',
    )
    time2 = time() - start
    assert pip_freeze() == '\n'.join((
        'PyYAML==3.11',
        'argparse==1.2.1',
        'astroid==1.3.2',
        'chroniker==0.0.0',
        'logilab-common==0.63.2',
        'py==1.4.26',
        'pylint==1.4.0',
        'pytest==2.6.4',
        'simplejson==3.6.5',
        'six==1.8.0',
        'unittest2==0.8.0',
        'wheel==0.24.0',
        ''
    ))

    # second install should be at least twice as fast
    ratio = time1 / time2
    print('%.2fx speedup' % ratio)
    return ratio


@pytest.mark.flaky(reruns=2)
def test_noop_install_faster(tmpdir):
    def do_nothing():
        pass

    # constrain both ends, to show that we know what's going on
    # performance log: (clear when numbers become invalidated)
    #   2014-12-22 travis py26: 9.4-12
    #   2014-12-22 travis py27: 10-13
    #   2014-12-22 travis py34: 6-14
    #   2014-12-22 travis pypy: 5.5-7.5
    assert 5 < install_twice(tmpdir, between=do_nothing) < 14


@pytest.mark.flaky(reruns=2)
def test_cached_clean_install_faster(tmpdir):
    def clean():
        venv = tmpdir.join('virtualenv_run')
        assert venv.isdir()
        venv.remove()
        assert not venv.exists()

    # I get ~4x locally, but only 2.5x on travis
    # constrain both ends, to show that we know what's going on
    # performance log: (clear when numbers become invalidated)
    #   2014-12-22 travis py26: 4-6
    #   2014-12-22 travis py27: 3.2-5.5
    #   2014-12-22 travis py34: 3.7-6
    #   2014-12-22 travis pypy: 3.5-4
    #   2014-12-24 travis pypy: 2.9-3.5
    #   2014-12-24 osx pypy: 3.9
    assert 2.5 < install_twice(tmpdir, between=clean) < 7


def test_arguments_version(tmpdir):
    """Show that we can pass arguments through to virtualenv"""
    tmpdir.chdir()

    from subprocess import CalledProcessError
    with pytest.raises(CalledProcessError) as excinfo:
        # should show virtualenv version, then crash
        venv_update('--version')

    assert excinfo.value.returncode == 1
    out, err = excinfo.value.result
    lasterr = err.rsplit('\n', 2)[-2]
    assert lasterr.startswith('virtualenv executable not found: /'), err
    assert lasterr.endswith('/virtualenv_run/bin/python'), err

    lines = [uncolor(line) for line in out.split('\n')]
    assert len(lines) == 3, lines
    assert lines[0].endswith(' -m virtualenv virtualenv_run --version'), repr(lines[0])


def test_arguments_system_packages(tmpdir):
    """Show that we can pass arguments through to virtualenv"""
    tmpdir.chdir()
    requirements('')

    venv_update('--system-site-packages', 'virtualenv_run', 'requirements.txt')

    out, err = run('virtualenv_run/bin/python', '-c', '''\
import sys
for p in sys.path:
    if p.startswith(sys.real_prefix) and p.endswith("-packages"):
        print(p)
        break
''')
    assert err == ''
    out = out.rstrip('\n')
    assert out and Path(out).isdir()


def pip(*args):
    # because the scripts are made relative, it won't use the venv python without being explicit.
    return run('virtualenv_run/bin/python', 'virtualenv_run/bin/pip', *args)


def pip_freeze():
    out, err = pip('freeze', '--local')

    assert err == ''
    return out


def test_update_while_active(tmpdir):
    tmpdir.chdir()
    requirements('virtualenv<2')

    venv_update()
    assert 'mccabe' not in pip_freeze()

    # An arbitrary small package: mccabe
    requirements('virtualenv<2\nmccabe')

    venv_update_symlink_pwd()
    run('sh', '-c', '. virtualenv_run/bin/activate && python venv_update.py')
    assert 'mccabe' in pip_freeze()


def test_eggless_url(tmpdir):
    tmpdir.chdir()
    requirements('')

    venv_update()
    assert 'venv-update' not in pip_freeze()

    # An arbitrary git-url requirement.
    requirements('git+git://github.com/Yelp/venv-update.git')

    venv_update()
    assert 'venv-update' in pip_freeze()


def test_scripts_left_behind(tmpdir):
    tmpdir.chdir()
    requirements('')

    venv_update()

    # an arbitrary small package with a script: pep8
    script_path = Path('virtualenv_run/bin/pep8')
    assert not script_path.exists()

    pip('install', 'pep8')
    assert script_path.exists()

    venv_update()
    assert not script_path.exists()


def assert_timestamps(*reqs):
    firstreq = Path(reqs[0])
    lastreq = Path(reqs[-1])

    venv_update('--python=python', 'virtualenv_run', *reqs)

    assert firstreq.mtime() < Path('virtualenv_run').mtime()

    # garbage, to cause a failure
    lastreq.write('-w wat')

    from subprocess import CalledProcessError
    with pytest.raises(CalledProcessError) as excinfo:
        venv_update('virtualenv_run', *reqs)

    assert excinfo.value.returncode == 1
    assert firstreq.mtime() > Path('virtualenv_run').mtime()

    # blank requirements should succeed
    lastreq.write('')

    venv_update('virtualenv_run', *reqs)
    assert Path(reqs[0]).mtime() < Path('virtualenv_run').mtime()


def test_timestamps_single(tmpdir):
    tmpdir.chdir()
    requirements('')
    assert_timestamps('requirements.txt')


def test_timestamps_multiple(tmpdir):
    tmpdir.chdir()
    requirements('')
    Path('requirements2.txt').write('')
    assert_timestamps('requirements.txt', 'requirements2.txt')


def pipe_output(read, write):
    from os import environ
    environ = environ.copy()
    environ['HOME'] = str(Path('.').realpath())

    from subprocess import Popen
    vupdate = Popen(
        ('venv-update', '--version'),
        env=environ,
        stdout=write,
        close_fds=True,
    )

    from os import close
    from testing.capture_subprocess import read_all
    close(write)
    result = read_all(read)
    vupdate.wait()

    result = result.decode('US-ASCII')
    uncolored = uncolor(result)
    assert uncolored.startswith('> ')
    assert uncolored.endswith('''\
virtualenv virtualenv_run --version
1.11.6
''')

    return result, uncolored

<<<<<<< HEAD
def unprintable(mystring):
    """return only the unprintable characters of a string"""
    from string import printable
    return ''.join(
        character
        for character in mystring
        if character not in printable
    )
=======
>>>>>>> e4c1e1f0

def test_colored_tty(tmpdir):
    tmpdir.chdir()

    from os import openpty
    read, write = openpty()

    from testing.capture_subprocess import pty_normalize_newlines
    pty_normalize_newlines(read)

    out, uncolored = pipe_output(read, write)

    assert out != uncolored


def test_uncolored_pipe(tmpdir):
    tmpdir.chdir()

    from os import pipe
    read, write = pipe()

    out, uncolored = pipe_output(read, write)

<<<<<<< HEAD
    assert not unprintable(out), out


def test_args_backward(tmpdir, capfd):
    tmpdir.chdir()
    requirements('')

    from subprocess import CalledProcessError
    with pytest.raises(CalledProcessError) as excinfo:
        venv_update('requirements.txt', 'myvenv')

    assert excinfo.value.returncode == 1
    out, err = capfd.readouterr()
    print('OUT:', out)
    print('ERR:', err)
    lasterr = strip_coverage_warnings(err).rsplit('\n', 2)[-2]
    errname = 'NotADirectoryError' if PY33 else 'OSError'
    assert lasterr.startswith(errname + ': [Errno 20] Not a directory'), err

    assert Path('requirements.txt').isfile()
    assert Path('requirements.txt').read() == ''
    assert not Path('myvenv').exists()
=======
    assert out == uncolored
>>>>>>> e4c1e1f0
<|MERGE_RESOLUTION|>--- conflicted
+++ resolved
@@ -7,6 +7,7 @@
     TOP,
     requirements,
     run,
+    strip_coverage_warnings,
     uncolor,
     venv_update,
     venv_update_symlink_pwd,
@@ -312,17 +313,6 @@
 
     return result, uncolored
 
-<<<<<<< HEAD
-def unprintable(mystring):
-    """return only the unprintable characters of a string"""
-    from string import printable
-    return ''.join(
-        character
-        for character in mystring
-        if character not in printable
-    )
-=======
->>>>>>> e4c1e1f0
 
 def test_colored_tty(tmpdir):
     tmpdir.chdir()
@@ -346,11 +336,10 @@
 
     out, uncolored = pipe_output(read, write)
 
-<<<<<<< HEAD
-    assert not unprintable(out), out
-
-
-def test_args_backward(tmpdir, capfd):
+    assert out == uncolored
+
+
+def test_args_backward(tmpdir):
     tmpdir.chdir()
     requirements('')
 
@@ -359,16 +348,11 @@
         venv_update('requirements.txt', 'myvenv')
 
     assert excinfo.value.returncode == 1
-    out, err = capfd.readouterr()
-    print('OUT:', out)
-    print('ERR:', err)
+    _, err = excinfo.value.result
     lasterr = strip_coverage_warnings(err).rsplit('\n', 2)[-2]
     errname = 'NotADirectoryError' if PY33 else 'OSError'
     assert lasterr.startswith(errname + ': [Errno 20] Not a directory'), err
 
     assert Path('requirements.txt').isfile()
     assert Path('requirements.txt').read() == ''
-    assert not Path('myvenv').exists()
-=======
-    assert out == uncolored
->>>>>>> e4c1e1f0
+    assert not Path('myvenv').exists()