--- conflicted
+++ resolved
@@ -43,11 +43,7 @@
         colorize(local['rm'], '-rf', venv_path)
 
     virtualenv = local['virtualenv'][venv_path]
-<<<<<<< HEAD
-    colorize(virtualenv, '--system-site-packages')
-=======
-    colorize(virtualenv, '--no-setuptools', venv_args)
->>>>>>> 3c81355e
+    colorize(virtualenv, venv_args)
 
     # This is the documented way to activate the venv in a python process.
     activate_this_file = venv_path + "/bin/activate_this.py"
@@ -193,7 +189,6 @@
 git checkout -- requirements-dev.txt
 make virtualenv_run  # Should succeed
     ''',
-<<<<<<< HEAD
     freshen_venv_update='''
 bootstrap re-installs venv-update when there's been a change to bootstrap script,
 or to the venv-update spec
@@ -205,11 +200,10 @@
     freshen_venv='''
 already in the venv created by venv-update
 run venv-update bootstrapper to freshen it
-=======
+    ''',
     install_with_different_python='''
-        bin/venv-update virtualenv_run requirements.txt -p python2.7
-        ./virtualenv_run/bin/python --version # should be 2.7
->>>>>>> 3c81355e
+bin/venv-update virtualenv_run requirements.txt -p python2.7
+./virtualenv_run/bin/python --version # should be 2.7
     ''',
 )
 
